import os
import json
import logging
import argparse
import numpy as np
from skimage import io
from iqid.align import assemble_stack, assemble_stack_hne, coarse_stack, pad_stack_he, crop_down

# Configure logging
logging.basicConfig(filename='automate_image_alignment.log', level=logging.INFO,
                    format='%(asctime)s:%(levelname)s:%(message)s')

def align_and_register_images(image_dir, output_dir, fformat='tif', deg=2, avg_over=1, subpx=1, color=(0, 0, 0), convert_to_grayscale_for_ssd=True):
    try:
<<<<<<< HEAD
        logging.info(f"Assembling H&E stack from: {image_dir}")
        image_stack = assemble_stack_hne(imdir=image_dir, fformat=fformat, color=color, pad=True)

        if image_stack is None or len(image_stack) == 0:
            logging.warning(f"No images found or assembled from {image_dir}. Skipping alignment.")
            return
=======
        # Assemble image stack
        image_stack = assemble_stack_hne(imdir=image_dir, fformat=fformat, color=color, pad=True)
>>>>>>> 7e6e82e7
        
        logging.info(f"Coarsely aligning stack with {len(image_stack)} images.")
        aligned_stack = coarse_stack(image_stack, deg=deg, avg_over=avg_over, convert_to_grayscale_for_ssd=convert_to_grayscale_for_ssd)
        
        # Pad image stack
        # padded_stack = pad_stack_he(data_path=image_dir, fformat=fformat, color=color, savedir=output_dir) # Removed
        
        # Crop down image stack
        # cropped_stack = crop_down(padded_stack, aligned_stack) # Removed or commented out
        
        logging.info(f"Saving registered stack to: {output_dir}")
        save_registered_images(aligned_stack, output_dir, fformat)
    except Exception as e:
        logging.error(f"Failed to align and register images for {image_dir}: {str(e)}", exc_info=True)
        raise

def save_registered_images(image_stack, output_dir, fformat='tif'):
    try:
        if not os.path.exists(output_dir):
            os.makedirs(output_dir)
        for i, image in enumerate(image_stack):
            io.imsave(os.path.join(output_dir, f'registered_image_{i}.{fformat}'), image)
    except Exception as e:
        logging.error("Failed to save registered images: %s", str(e))
        raise

def main(image_dir, output_dir): # fformat, pad, deg etc. are loaded from config inside main
    try:
        with open('config.json', 'r') as f:
<<<<<<< HEAD
            config_params = json.load(f)['automate_image_alignment']

        # image_dir and output_dir are from args
        fformat = config_params.get('fformat', 'tif')
        # pad = config_params.get('pad', False) # Still read but not explicitly used for H&E assembly padding
        deg = config_params.get('deg', 2)
        avg_over = config_params.get('avg_over', 1)
        subpx = config_params.get('subpx', 1) # Kept for signature, though not used by assemble_stack_hne
        color = tuple(config_params.get('color', [0, 0, 0]))


        align_and_register_images(image_dir, output_dir, fformat, deg, avg_over, subpx, color, convert_to_grayscale_for_ssd=True)
=======
            config = json.load(f)

        # image_dir and output_dir are now passed as arguments
        fformat = config['automate_image_alignment']['fformat']
        pad = config['automate_image_alignment']['pad']
        deg = config['automate_image_alignment']['deg']
        avg_over = config['automate_image_alignment']['avg_over']
        subpx = config['automate_image_alignment']['subpx']
        color = config['automate_image_alignment']['color']

        align_and_register_images(image_dir, output_dir, fformat, pad, deg, avg_over, subpx, color)
>>>>>>> 7e6e82e7
    except Exception as e:
        logging.error(f"Failed to complete main image alignment for {image_dir}: {str(e)}", exc_info=True)
        raise

if __name__ == "__main__":
    parser = argparse.ArgumentParser(description="Align and register image stacks.")
    parser.add_argument("image_dir", help="Directory containing images to align.")
    parser.add_argument("output_dir", help="Directory to save registered images.")
    # You can add other arguments here later if needed, e.g., for config file path
    # parser.add_argument("--config", default="config.json", help="Path to the configuration file.")
    args = parser.parse_args()

    # Call main with the parsed command-line arguments for image_dir and output_dir
    # Other parameters will still be loaded from config.json within main() for now
<<<<<<< HEAD
    main(args.image_dir, args.output_dir) # Parameters like fformat, deg, etc., will be loaded from config inside main
=======
    main(args.image_dir, args.output_dir)
>>>>>>> 7e6e82e7
<|MERGE_RESOLUTION|>--- conflicted
+++ resolved
@@ -12,17 +12,14 @@
 
 def align_and_register_images(image_dir, output_dir, fformat='tif', deg=2, avg_over=1, subpx=1, color=(0, 0, 0), convert_to_grayscale_for_ssd=True):
     try:
-<<<<<<< HEAD
+
         logging.info(f"Assembling H&E stack from: {image_dir}")
         image_stack = assemble_stack_hne(imdir=image_dir, fformat=fformat, color=color, pad=True)
 
         if image_stack is None or len(image_stack) == 0:
             logging.warning(f"No images found or assembled from {image_dir}. Skipping alignment.")
             return
-=======
-        # Assemble image stack
-        image_stack = assemble_stack_hne(imdir=image_dir, fformat=fformat, color=color, pad=True)
->>>>>>> 7e6e82e7
+          
         
         logging.info(f"Coarsely aligning stack with {len(image_stack)} images.")
         aligned_stack = coarse_stack(image_stack, deg=deg, avg_over=avg_over, convert_to_grayscale_for_ssd=convert_to_grayscale_for_ssd)
@@ -52,7 +49,6 @@
 def main(image_dir, output_dir): # fformat, pad, deg etc. are loaded from config inside main
     try:
         with open('config.json', 'r') as f:
-<<<<<<< HEAD
             config_params = json.load(f)['automate_image_alignment']
 
         # image_dir and output_dir are from args
@@ -63,21 +59,7 @@
         subpx = config_params.get('subpx', 1) # Kept for signature, though not used by assemble_stack_hne
         color = tuple(config_params.get('color', [0, 0, 0]))
 
-
         align_and_register_images(image_dir, output_dir, fformat, deg, avg_over, subpx, color, convert_to_grayscale_for_ssd=True)
-=======
-            config = json.load(f)
-
-        # image_dir and output_dir are now passed as arguments
-        fformat = config['automate_image_alignment']['fformat']
-        pad = config['automate_image_alignment']['pad']
-        deg = config['automate_image_alignment']['deg']
-        avg_over = config['automate_image_alignment']['avg_over']
-        subpx = config['automate_image_alignment']['subpx']
-        color = config['automate_image_alignment']['color']
-
-        align_and_register_images(image_dir, output_dir, fformat, pad, deg, avg_over, subpx, color)
->>>>>>> 7e6e82e7
     except Exception as e:
         logging.error(f"Failed to complete main image alignment for {image_dir}: {str(e)}", exc_info=True)
         raise
@@ -92,8 +74,4 @@
 
     # Call main with the parsed command-line arguments for image_dir and output_dir
     # Other parameters will still be loaded from config.json within main() for now
-<<<<<<< HEAD
-    main(args.image_dir, args.output_dir) # Parameters like fformat, deg, etc., will be loaded from config inside main
-=======
-    main(args.image_dir, args.output_dir)
->>>>>>> 7e6e82e7
+    main(args.image_dir, args.output_dir)